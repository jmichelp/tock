--- conflicted
+++ resolved
@@ -368,10 +368,7 @@
     rf233.set_transmit_client(radio_capsule);
     rf233.set_receive_client(radio_capsule, &mut RF233_RX_BUF);
     rf233.set_config_client(radio_capsule);
-<<<<<<< HEAD
-=======
-
->>>>>>> d9b17397
+
     let imix = Imix {
         console: console,
         timer: timer,
@@ -394,10 +391,8 @@
     rf233.reset();
     rf233.config_set_pan(0xABCD);
     rf233.config_set_address(0x1008);
-<<<<<<< HEAD
-    rf233.config_commit();
-=======
->>>>>>> d9b17397
+//    rf233.config_commit();
+
     rf233.start();
 
     debug!("Initialization complete. Entering main loop");
